package wsmux

import (
	"net"
	"sync"
	"time"

	"github.com/gorilla/websocket"
	"github.com/taskcluster/webhooktunnel/util"
)

const (
	defaultStreamQueueSize      = 200              // size of the accept stream
	defaultKeepAliveInterval    = 20 * time.Second // keep alive interval
	defaultStreamAcceptDeadline = 30 * time.Second // If stream is not accepted within this deadline then timeout
	deadCheckDuration           = 2 * time.Second  // check for dead streams every 2 seconds
	defaultKeepAliveWait        = 60 * time.Second // ensure KeepAliveWait > keepAliveInterval
)

// Session allows creating and accepting wsmux streams over a websocket connection.
// Session implements net.Listener
type Session struct {
	mu        sync.Mutex         // locks channels and stream map
	streams   map[uint32]*stream // stores streams
	streamCh  chan *stream       // channel used in accept calls
	conn      *websocket.Conn    // underlying websocket connection
	acceptErr error              // error caused by Accept()

	sendLock sync.Mutex // locks send operations

	keepAliveInterval    time.Duration // Keep alives are sent
	streamAcceptDeadline time.Duration // used for timing out accept calls

	logger util.Logger // used for logging

	// id of next stream opened by session. increment by 2
	// default: 0 for server, 1 for client
	nextID uint32

	closed chan struct{} // nil channel

	closeConn bool // used by Close(). if true then conn is closed. default: true

	closeCallback func() // callback when remote session is closed. default: nil

	streamBufferSize int // buffer size of each stream

	keepAliveTimer *time.Timer
}

// pong handler
func (s *Session) pongHandler(data string) error {
	s.keepAliveTimer.Reset(defaultKeepAliveWait)
	return nil
}

//send keepalives
func (s *Session) sendKeepAlives() {
	ticker := time.Tick(s.keepAliveInterval)
	for {
		s.sendLock.Lock()
		err := s.conn.WriteControl(websocket.PingMessage, nil, time.Now().Add(20*time.Second))
		if err != nil {
			s.logger.Printf("KEEPALIVE ERROR")
			_ = s.abort(err)
			s.sendLock.Unlock()
			return
		}
		s.sendLock.Unlock()
		select {
		case <-ticker:
		case <-s.closed:
			return
		}
	}
}

// SetCloseCallback sets the function which is called when the session is closed
func (s *Session) SetCloseCallback(h func()) {
	s.mu.Lock()
	defer s.mu.Unlock()
	s.closeCallback = h
}

// send a frame over the websocket connection
func (s *Session) send(f frame) error {
	select {
	case <-s.closed:
		return ErrSessionClosed
	default:
	}
	s.sendLock.Lock()
	defer s.sendLock.Unlock()
	err := s.conn.WriteMessage(websocket.BinaryMessage, f.Write())
	s.logger.Printf("wrote %s", f)
	return err
}

// create a new session
func newSession(conn *websocket.Conn, server bool, conf Config) *Session {
	s := &Session{
		conn:     conn,
		streams:  make(map[uint32]*stream),
		streamCh: make(chan *stream, defaultStreamQueueSize),

		closed:    make(chan struct{}),
		closeConn: true,

		nextID: 0,

		keepAliveInterval:    defaultKeepAliveInterval,
		streamAcceptDeadline: defaultStreamAcceptDeadline,
		logger:               &util.NilLogger{},
		streamBufferSize:     DefaultCapacity,
		closeCallback:        conf.CloseCallback,
	}

	// streams opened by server are even numbered
	// streams opened by client are odd numbered
	if !server {
		s.nextID = 1
	}

	if conf.KeepAliveInterval != 0 {
		s.keepAliveInterval = conf.KeepAliveInterval
	}
	if conf.StreamAcceptDeadline != 0 {
		s.streamAcceptDeadline = 0
	}
	if conf.Log != nil {
		s.logger = conf.Log
	}

	if conf.StreamBufferSize != 0 {
		s.streamBufferSize = conf.StreamBufferSize
	}

	s.conn.SetCloseHandler(s.closeHandler)
	s.conn.SetPongHandler(s.pongHandler)

	s.keepAliveTimer = time.AfterFunc(s.keepAliveInterval, func() {
		_ = s.abort(ErrKeepAliveExpired)
	})

	go s.recvLoop()
	go s.removeDeadStreams()
	go s.sendKeepAlives()
	return s
}

// IsClosed returns true if the session is closed.
func (s *Session) IsClosed() bool {
	select {
	case <-s.closed:
		return true
	default:
	}
	return false
}

// Accept is used to accept an incoming stream.
func (s *Session) Accept() (net.Conn, error) {

	select {
	case <-s.closed:
<<<<<<< HEAD
		return nil, ErrSessionClosed
=======
		s.mu.Lock()
		defer s.mu.Unlock()
		return nil, s.acceptErr
>>>>>>> 0c36f29d
	case str := <-s.streamCh:
		if str == nil {
			return nil, ErrSessionClosed
		}
		return str, nil
	}
}

// Open creates a new stream to the remote session.
func (s *Session) Open() (net.Conn, uint32, error) {
	select {
	case <-s.closed:
		return nil, 0, ErrSessionClosed
	default:
	}

	s.mu.Lock()
	defer s.mu.Unlock()

	id := s.nextID
	// increment here so that we can wait safely
	s.nextID += 2
	if _, ok := s.streams[id]; ok {
		return nil, 0, ErrDuplicateStream
	}

	str := newStream(id, s)
	s.streams[id] = str

	if err := s.send(newSynFrame(id)); err != nil {
		s.nextID -= 2
		return nil, 0, err
	}

	// unlock mutex and wait
	s.mu.Unlock()

	// locks released by earlier defer call
	select {
	case <-str.accepted:
		s.mu.Lock()
		return str, id, nil
	case <-s.closed:
		s.mu.Lock()
		// state of s.nextID doesn't matter here
		delete(s.streams, id)
		return nil, 0, ErrSessionClosed
	case <-time.After(s.streamAcceptDeadline):
		s.mu.Lock()
		// nextID can be cyclically reused, and previous instance
		// may be in use by a different stream
		delete(s.streams, id)
		return nil, 0, ErrAcceptTimeout
	}

}

// Close closes the current session and underlying connection.
func (s *Session) Close() error {
	s.mu.Lock()
	defer s.mu.Unlock()

	select {
	case <-s.closed:
		return nil
	default:
	}

	// Check if channel has been closed
	var err error
	if s.closeConn {
		err = s.conn.Close()
	}

	// invoke callback
	defer func() {
		if s.closeCallback != nil {
			s.logger.Printf("invoking close callback")
			s.closeCallback()
		}
	}()

	for _, v := range s.streams {
		v.Kill()
	}
	s.streams = nil
	s.acceptErr = ErrSessionClosed

	s.logger.Printf("closing session: ")
	close(s.closed)
	close(s.streamCh)
	return err
}

// Addr used for implementing net.Listener
func (s *Session) Addr() net.Addr {
	return s.conn.LocalAddr()
}

// called when websocket connection is closed
func (s *Session) closeHandler(code int, text string) error {
	s.logger.Printf("ws conn closed: code %d : %s", code, text)
	s.mu.Lock()
	s.closeConn = false
	s.mu.Unlock()
	return s.Close()
}

// receives frames over websocket connection
func (s *Session) recvLoop() {
	for {
		select {
		case <-s.closed:
			return
		default:
		}

		t, msg, err := s.conn.ReadMessage()
		if err != nil {
			s.logger.Printf("error while reading from WS: %v", err)
			_ = s.abort(err)
			break
		}
		if t != websocket.BinaryMessage {
			s.logger.Print("did not receive binary message")
			continue
		}

		if len(msg) < 5 {
			s.logger.Print(errMalformedHeader)
			_ = s.abort(errMalformedHeader)
		}

		h := header(msg[:5])
		msg = msg[5:]

		id, msgType := h.id(), h.msg()
		fr := frame{id: id, msg: msgType, payload: msg}

		if fr.msg == msgSYN {
			go s.handleSyn(id)
		} else {
			s.mu.Lock()
			str := s.streams[id]
			s.mu.Unlock()

			if str != nil {
				str.HandleFrame(fr)
			}
		}
	}
}

// handleSyn creates a new stream in a separate goroutine
func (s *Session) handleSyn(id uint32) {
	s.mu.Lock()

	// check if stream exists
	_, ok := s.streams[id]
	if ok {
		s.logger.Printf("duplicate SYN frame fot stream: %d", id)
		s.mu.Unlock()
		return
	}

	s.logger.Printf("received SYN frame: id=%d", id)
	str := newStream(id, s)
	s.streams[id] = str
	str.AcceptStream(uint32(s.streamBufferSize))

	if err := s.send(newAckFrame(id, uint32(s.streamBufferSize))); err != nil {
		s.logger.Print(err)
		s.logger.Printf("recvLoop: error writing ack frame: %v", err)
		s.mu.Unlock()
		_ = s.abort(err)
		return
	}

	defer s.mu.Unlock()
	s.logger.Printf("accepted connection: id=%d", id)
	s.asyncPushStream(str)
}

//RemoveStream removes stream with given id
func (s *Session) RemoveStream(id uint32) {
	s.mu.Lock()
	defer s.mu.Unlock()
	if _, ok := s.streams[id]; ok {
		delete(s.streams, id)
	}
}

// push stream to streamCh so that it can be accepted
func (s *Session) asyncPushStream(str *stream) {
	select {
	case s.streamCh <- str:
	default:
	}
}

// abort session when error occurs
func (s *Session) abort(e error) error {
	if s.IsClosed() {
		return e
	}

	s.mu.Lock()
	s.logger.Printf("session aborting: %v", e)
	s.acceptErr = e
	s.mu.Unlock()
	return s.Close()
}

// loops over streams and removes any streams that are dead
// dead streams are those which are closed, remote side is closed,
// and there is no data in the read buffer
func (s *Session) removeDeadStreams() {
	for {
		select {
		case <-s.closed:
			return
		case <-time.After(deadCheckDuration):
		}

		s.mu.Lock()
		for _, str := range s.streams {

			if str.IsRemovable() {
				s.logger.Printf("stream is removable")
				delete(s.streams, str.id)
			}
		}
		s.mu.Unlock()
	}
}<|MERGE_RESOLUTION|>--- conflicted
+++ resolved
@@ -163,13 +163,9 @@
 
 	select {
 	case <-s.closed:
-<<<<<<< HEAD
-		return nil, ErrSessionClosed
-=======
 		s.mu.Lock()
 		defer s.mu.Unlock()
 		return nil, s.acceptErr
->>>>>>> 0c36f29d
 	case str := <-s.streamCh:
 		if str == nil {
 			return nil, ErrSessionClosed
