--- conflicted
+++ resolved
@@ -57,11 +57,7 @@
 
   const [obj] = rows;
   const backend = this.backends.get(obj.backend_id);
-<<<<<<< HEAD
-  const result = backend.getDetails(name, acceptProtocol);
-=======
   const result = backend.objectRetrievalDetails(name, acceptProtocol);
->>>>>>> 0d9bb6fe
 
   return res.reply(result);
 });
