--- conflicted
+++ resolved
@@ -4,12 +4,7 @@
  * The test backend type is only available when running tests.
  */
 class TestBackend extends Backend {
-<<<<<<< HEAD
-  getDetails(name) {
-=======
-
   objectRetrievalDetails(name, acceptProtocol) {
->>>>>>> 0d9bb6fe
     return {
       protocol: 'HTTP:GET',
       details: {
@@ -17,8 +12,6 @@
       },
     };
   }
-<<<<<<< HEAD
-=======
 
   async expireObject(object) {
     switch (object.data.expirationReturns) {
@@ -28,7 +21,6 @@
       default: return true;
     }
   }
->>>>>>> 0d9bb6fe
 }
 
 module.exports = { TestBackend };