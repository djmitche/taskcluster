--- conflicted
+++ resolved
@@ -155,26 +155,9 @@
           {worker && (
             <Fragment>
               <Breadcrumbs>
-<<<<<<< HEAD
-                <Typography
-                  className={classes.link}
-                  component={Link}
-                  to="/provisioners">
-                  Workers
-                </Typography>
-                <Typography
-                  className={classes.link}
-                  component={Link}
-                  to={`/provisioners/${params.provisionerId}`}>
-                  {params.provisionerId}
-                </Typography>
-                <Typography
-                  className={classes.link}
-                  component={Link}
-=======
                 <Link to="/provisioners">
                   <Typography variant="body2" className={classes.link}>
-                    Provisioners
+                    Workers
                   </Typography>
                 </Link>
                 <Link to={`/provisioners/${params.provisionerId}`}>
@@ -183,7 +166,6 @@
                   </Typography>
                 </Link>
                 <Link
->>>>>>> beed4a8f
                   to={`/provisioners/${params.provisionerId}/worker-types/${params.workerType}`}>
                   <Typography variant="body2" className={classes.link}>
                     {params.workerType}
