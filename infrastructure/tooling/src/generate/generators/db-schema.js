--- conflicted
+++ resolved
@@ -10,15 +10,11 @@
   run: async (requirements, utils) => {
     const schema = Schema.fromDbDirectory(path.join(REPO_ROOT, 'db'));
 
-<<<<<<< HEAD
-    const serializable = JSON.parse(schema.asSerializable());
+    const serializable = schema.asSerializable();
     writeRepoJSON('generated/db-schema.json', serializable);
 
     return {
       'db-schema-serializable': serializable,
     };
-=======
-    writeRepoJSON('generated/db-schema.json', schema.asSerializable());
->>>>>>> 968997af
   },
 }];